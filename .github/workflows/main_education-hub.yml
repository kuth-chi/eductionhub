--- conflicted
+++ resolved
@@ -1,90 +1,75 @@
-# Docs for the Azure Web Apps Deploy action: https://github.com/Azure/webapps-deploy
-# More GitHub Actions for Azure: https://github.com/Azure/actions
-# More info on Python, GitHub Actions, and Azure App Service: https://aka.ms/python-webapps-actions
-
-name: Build and deploy Python app to Azure Web App - education-hub
-
-on:
-  push:
-    branches:
-      - main
-  workflow_dispatch:
-
-jobs:
-  build:
-    runs-on: ubuntu-latest
-    permissions:
-      contents: read #This is required for actions/checkout
-
-    steps:
-      - uses: actions/checkout@v4
-
-      - name: Set up Python version
-        uses: actions/setup-python@v5
-        with:
-          python-version: '3.13'
-
-      - name: Create and start virtual environment
-        run: |
-          python -m venv venv
-          source venv/bin/activate
-      
-      - name: Install dependencies
-        run: pip install -r requirements.txt
-        
-      # Optional: Add step to run tests here (PyTest, Django test suites, etc.)
-
-      - name: Upload artifact for deployment jobs
-        uses: actions/upload-artifact@v4
-        with:
-          name: python-app
-          path: |
-            .
-            !venv/
-
-  deploy:
-    permissions:
-      contents: none
-    runs-on: ubuntu-latest
-    needs: build
-    permissions:
-      id-token: write #This is required for requesting the JWT
-      contents: read #This is required for actions/checkout
-
-    steps:
-      - name: Download artifact from build job
-        uses: actions/download-artifact@v4
-        with:
-          name: python-app
-<<<<<<< HEAD
-          path: |
-            .
-            !venv/
-
-      - name: Upload and extract output.tar.gz
-        run: |
-          if [ -f output.tar.gz ]; then
-            echo "Extracting output.tar.gz"
-            tar -xvzf output.tar.gz -C /home/site/wwwroot
-          else
-            echo "output.tar.gz not found!"
-          fi
-
-      - name: Deploy to Azure Web App
-=======
-      
-      - name: Login to Azure
-        uses: azure/login@v2
-        with:
-          client-id: ${{ secrets.AZUREAPPSERVICE_CLIENTID_056F3EA7D5CA41E597DA66BDE55C898B }}
-          tenant-id: ${{ secrets.AZUREAPPSERVICE_TENANTID_F39ACF7DAE484F838347B126FA42E791 }}
-          subscription-id: ${{ secrets.AZUREAPPSERVICE_SUBSCRIPTIONID_7DDE7318AC79455F814EB5DB01E2FBAF }}
-
-      - name: 'Deploy to Azure Web App'
->>>>>>> 3210c541
-        uses: azure/webapps-deploy@v3
-        id: deploy-to-webapp
-        with:
-          app-name: 'education-hub'
-          slot-name: 'Production'
+# Docs for the Azure Web Apps Deploy action: https://github.com/Azure/webapps-deploy
+# More GitHub Actions for Azure: https://github.com/Azure/actions
+# More info on Python, GitHub Actions, and Azure App Service: https://aka.ms/python-webapps-actions
+
+name: Build and deploy Python app to Azure Web App - education-hub
+
+on:
+  push:
+    branches:
+      - main
+  workflow_dispatch:
+
+jobs:
+  build:
+    runs-on: ubuntu-latest
+    permissions:
+      contents: read #This is required for actions/checkout
+
+    steps:
+      - uses: actions/checkout@v4
+
+      - name: Set up Python version
+        uses: actions/setup-python@v5
+        with:
+          python-version: '3.13'
+
+      - name: Create and start virtual environment
+        run: |
+          python -m venv venv
+          source venv/bin/activate
+      
+      - name: Install dependencies
+        run: pip install -r requirements.txt
+        
+      # Optional: Add step to run tests here (PyTest, Django test suites, etc.)
+
+      - name: Upload artifact for deployment jobs
+        uses: actions/upload-artifact@v4
+        with:
+          name: python-app
+          path: |
+            .
+            !venv/
+
+  deploy:
+    permissions:
+      contents: none
+    runs-on: ubuntu-latest
+    needs: build
+    permissions:
+      id-token: write #This is required for requesting the JWT
+      contents: read #This is required for actions/checkout
+
+    steps:
+      - name: Download artifact from build job
+        uses: actions/download-artifact@v4
+        with:
+          name: python-app
+
+      - name: Upload and extract output.tar.gz
+        run: |
+          if [ -f output.tar.gz ]; then
+            echo "Extracting output.tar.gz"
+            tar -xvzf output.tar.gz -C /home/site/wwwroot
+          else
+            echo "output.tar.gz not found!"
+          fi
+
+      - name: Deploy to Azure Web App
+        uses: azure/webapps-deploy@v3
+        id: deploy-to-webapp
+        with:
+          app-name: 'education-hub'
+          slot-name: 'Production'
           