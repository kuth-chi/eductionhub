--- conflicted
+++ resolved
@@ -1,90 +1,72 @@
-name: Build and deploy Python app to Azure Web App - education-hub
-
-on:
-  push:
-    branches:
-      - main
-  workflow_dispatch:
-
-jobs:
-  build:
-    runs-on: ubuntu-latest
-    permissions:
-      contents: read # Required for checkout
-
-    steps:
-      - uses: actions/checkout@v4
-
-      - name: Set up Python
-        uses: actions/setup-python@v5
-        with:
-          python-version: '3.13'
-
-      # Install dependencies into a local folder, not venv
-      - name: Install dependencies into .python_packages
-        run: |
-          python -m pip install --upgrade pip
-          pip install --target="./.python_packages/lib/site-packages" -r requirements.txt
-
-      # Optional: run Django collectstatic / migrations if needed
-      # - name: Run collectstatic
-      #   run: python manage.py collectstatic --noinput
-
-      # Upload all source code + prebuilt dependencies
-      - name: Upload artifact for deployment jobs
-        uses: actions/upload-artifact@v4
-        with:
-          name: python-app
-          path: |
-            .
-            !venv/
-            !**/__pycache__/
-
-  deploy:
-    permissions:
-      contents: none
-    runs-on: ubuntu-latest
-    needs: build
-    permissions:
-<<<<<<< HEAD
-      id-token: write #This is required for requesting the JWT
-      contents: read #This is required for actions/checkout
-=======
-      id-token: write # Required for requesting the JWT
-      contents: read  # Required for checkout
->>>>>>> 5dbf5c1e
-
-    steps:
-      - name: Download artifact from build job
-        uses: actions/download-artifact@v4
-        with:
-          name: python-app
-
-<<<<<<< HEAD
-      - name: Upload and extract output.tar.gz
-        run: |
-          if [ -f output.tar.gz ]; then
-            echo "Extracting output.tar.gz"
-            tar -xvzf output.tar.gz -C /home/site/wwwroot
-          else
-            echo "output.tar.gz not found!"
-          fi
-=======
-      - name: Azure Login
-        uses: azure/login@v2
-        with:
-          client-id: ${{ secrets.AZUREAPPSERVICE_CLIENTID_056F3EA7D5CA41E597DA66BDE55C898B }}
-          tenant-id: ${{ secrets.AZUREAPPSERVICE_TENANTID_F39ACF7DAE484F838347B126FA42E791 }}
-          subscription-id: ${{ secrets.AZUREAPPSERVICE_SUBSCRIPTIONID_7DDE7318AC79455F814EB5DB01E2FBAF }}
->>>>>>> 5dbf5c1e
-
-      - name: Deploy to Azure Web App
-        uses: azure/webapps-deploy@v3
-        id: deploy-to-webapp
-        with:
-          app-name: 'education-hub'
-          slot-name: 'Production'
-          package: .
-
-      - name: Show App URL
-        run: echo "Deployed app at ${{ steps.deploy-to-webapp.outputs.webapp-url }}"
+name: Build and deploy Python app to Azure Web App - education-hub
+
+on:
+  push:
+    branches:
+      - main
+  workflow_dispatch:
+
+jobs:
+  build:
+    runs-on: ubuntu-latest
+    permissions:
+      contents: read # Required for checkout
+
+    steps:
+      - uses: actions/checkout@v4
+
+      - name: Set up Python
+        uses: actions/setup-python@v5
+        with:
+          python-version: '3.13'
+
+      # Install dependencies into a local folder, not venv
+      - name: Install dependencies into .python_packages
+        run: |
+          python -m pip install --upgrade pip
+          pip install --target="./.python_packages/lib/site-packages" -r requirements.txt
+
+      # Optional: run Django collectstatic / migrations if needed
+      # - name: Run collectstatic
+      #   run: python manage.py collectstatic --noinput
+
+      # Upload all source code + prebuilt dependencies
+      - name: Upload artifact for deployment jobs
+        uses: actions/upload-artifact@v4
+        with:
+          name: python-app
+          path: |
+            .
+            !venv/
+            !**/__pycache__/
+
+  deploy:
+    runs-on: ubuntu-latest
+    needs: build
+    permissions:
+      id-token: write # Required for requesting the JWT
+      contents: read  # Required for checkout
+
+    steps:
+      - name: Download artifact from build job
+        uses: actions/download-artifact@v4
+        with:
+          name: python-app
+
+      - name: Azure Login
+        uses: azure/login@v2
+        with:
+          client-id: ${{ secrets.AZUREAPPSERVICE_CLIENTID_056F3EA7D5CA41E597DA66BDE55C898B }}
+          tenant-id: ${{ secrets.AZUREAPPSERVICE_TENANTID_F39ACF7DAE484F838347B126FA42E791 }}
+          subscription-id: ${{ secrets.AZUREAPPSERVICE_SUBSCRIPTIONID_7DDE7318AC79455F814EB5DB01E2FBAF }}
+
+      - name: Deploy to Azure Web App
+        uses: azure/webapps-deploy@v3
+        id: deploy-to-webapp
+        with:
+          app-name: 'education-hub'
+          slot-name: 'Production'
+          package: .
+
+      - name: Show App URL
+        run: echo "Deployed app at ${{ steps.deploy-to-webapp.outputs.webapp-url }}"